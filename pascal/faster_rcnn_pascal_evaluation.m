--- conflicted
+++ resolved
@@ -1,4 +1,4 @@
-function [aps, speed] = faster_rcnn_pascal_evaluation(varargin)
+function aps = faster_rcnn_pascal_evaluation(varargin)
 %FASTER_RCNN_PASCAL_EVALUATION Evaluate a Faster-RCNN model on VOC 2007
 %   FASTER_RCNN_PASCAL_EVALUATION computes and evaluates a set of detections
 %   for a given Faster-RCNN detector on the Pascal VOC 2007 test set.
@@ -44,12 +44,8 @@
   opts.nms = 'cpu' ;  
   opts.testset = 'test' ; 
   opts.evalVersion = 'fast' ;
-<<<<<<< HEAD
   opts.modelName = 'faster-rcnn-mcn-vggvd-pascal' ;
-=======
   opts.refreshCache = false ;
-  opts.modelName = 'faster-rcnn-vggvd-pascal' ;
->>>>>>> b3aee596
   opts.dataRoot = fullfile(vl_rootnn, 'data/datasets') ;
   opts = vl_argparse(opts, varargin) ;
 
