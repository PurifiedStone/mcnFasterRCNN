function y = vl_nnproposalrpn(x, b, imInfo, varargin)

opts.fixed = [] ;
opts.featStride = 16 ;
opts.baseSize = 16 ;
opts.minSize = 16 ;
opts.scales = [8, 16, 32] ;
opts.ratios = [0.5, 1, 2] ;
opts.postNMSTopN = 300 ;
opts.preNMSTopN = 6000 ;
opts.nmsThresh = 0.7 ;
opts = vl_argparse(opts, varargin, 'nonrecursive') ;

if ~isempty(opts.fixed)
  y = opts.fixed ; return ;
end

% hack for parallel GPU issue
<<<<<<< HEAD
origType = class(x) ;
b = gather(b) ;
x = gather(x) ;
fprintf('begin') ;drawnow('update') ;
=======
%origType = class(x) ;
%b = gather(b) ;
%x = gather(x) ;
>>>>>>> a5e72b34

anchors = generateAnchors(opts) ;
numAnchors = size(anchors, 1) ;

% Each spatial element of the input layer `im` produces a corresponding
% prior box in the input image. We assume that every image in the
% batch is the same size so that the prior boxes can be duplicated
% across all input images. 
layerWidth = size(x, 2) ; layerHeight = size(x, 1) ;
imgWidth = imInfo(2) ; imgHeight = imInfo(1) ;

scores = x(:,:,numAnchors+1:end) ;

shiftX = [0:layerWidth-1] .* double(opts.featStride) ;
shiftY = [0:layerHeight-1] .* double(opts.featStride) ;
[shiftX, shiftY] = meshgrid(shiftX, shiftY) ;
shiftX_T = shiftX' ; shiftY_T = shiftY' ;
shifts = [shiftX_T(:)  shiftY_T(:) shiftX_T(:)  shiftY_T(:) ] ;
shifts2 = reshape(shifts, [], 1, 4) ;
anchors2 = permute(anchors, [3 1 2]) ;
anchors = bsxfun(@plus, anchors2, shifts2) ;
anchors3 = reshape(permute(anchors, [2 1 3]), [], 4) ;
anchors = anchors3 ;

bboxDeltas = reshape(permute(b, [3 2 1]), 4, [])' ;
scores = reshape(permute(scores, [3 2 1]), [], 1) ;

proposals = bboxTransformInv(anchors, bboxDeltas) ;

% clip proposals
proposals = clipProposals(proposals, imInfo) ;

keep = filterPropsoals(proposals, opts.minSize *imInfo(3)) ;
proposals = proposals(keep,:) ;
scores = scores(keep) ;
[~,sIdx] = sort(scores, 'descend') ;

if opts.preNMSTopN > 0, sIdx = sIdx(1:min(numel(sIdx), opts.preNMSTopN)) ; end
proposals = proposals(sIdx,:) ;
scores = scores(sIdx) ;

cpuData = gather([proposals scores]) ; % faster on CPU
keep = bbox_nms(cpuData, opts.nmsThresh) ;

if opts.postNMSTopN > 0, keep = keep(1:min(numel(keep), opts.postNMSTopN)) ; end
proposals = proposals(keep,:) + 1 ; % fix indexing
scores = scores(keep) ;
imIds = ones(1, numel(keep)) ;
y = vertcat(imIds, proposals') ;

if strcmp(origType, 'gpuArray') 
  y = gpuArray(y) ;
end

% ---------------------------------------------------
function keep = filterPropsoals(proposals, minSize)
% ---------------------------------------------------
  boxes = anchorCoder(proposals, 'CenWH') ;
  keep = find(boxes(:,3) >= minSize & boxes(:,4) >= minSize) ;

% ---------------------------------------------------
function proposals = clipProposals(proposals, imInfo)
% ---------------------------------------------------
  proposals(:, 1) =  max(min(proposals(:, 1), imInfo(2) -1), 0) ;
  proposals(:, 2) =  max(min(proposals(:, 2), imInfo(1) -1), 0) ;
  proposals(:, 3) =  max(min(proposals(:, 3), imInfo(2) -1), 0) ;
  proposals(:, 4) =  max(min(proposals(:, 4), imInfo(1) -1), 0) ;

% --------------------------------------------------------
function proposals = bboxTransformInv(anchors, bboxDeltas) 
% --------------------------------------------------------
  widths = anchors(:,3) - anchors(:,1) + 1 ;
  heights = anchors(:,4) - anchors(:,2) + 1 ;
  ctrX = anchors(:,1) + 0.5 .* widths ;
  ctrY = anchors(:,2) + 0.5 .* heights ;

  dx = bboxDeltas(:,1) ;
  dy = bboxDeltas(:,2) ;
  dw = bboxDeltas(:,3) ;
  dh = bboxDeltas(:,4) ;

  predCenX = dx .* widths + ctrX ;
  predCenY = dy .* heights + ctrY ;
  predW = exp(dw) .* widths ; 
  predH = exp(dh) .* heights ;
  proposals = [ predCenX - 0.5 * predW ...
            predCenY - 0.5 * predH ...
            predCenX + 0.5 * predW ...
            predCenY + 0.5 * predH] ;

% --------------------------------------
function anchors = generateAnchors(opts)
% --------------------------------------
  baseAnchor = [1, 1, opts.baseSize, opts.baseSize] - 1;
  baseCenWH = anchorCoder(baseAnchor, 'CenWH') ;
  sz = prod(baseCenWH([3 4])) ;
  sizeRatios = sz ./ opts.ratios ;
  W = round(sqrt(sizeRatios)) ; H = round(W .* opts.ratios) ;
  cen = repmat(baseCenWH(1:2), [numel(W) 1]) ;
  boxes = [ cen W' H'] ;
  ratioAnchors = anchorCoder(boxes, 'anchor') ;

  % compute scale anchors
  m = numel(opts.ratios) ;  n = numel(opts.scales) ;
  scaleAnchors = arrayfun(@(i) {repmat(ratioAnchors(i,:), n, 1)}, 1:m) ;
  scaleAnchors = vertcat(scaleAnchors{:}) ;
  scaleBoxes = anchorCoder(scaleAnchors, 'CenWH') ;
  z = repmat(opts.scales', [numel(opts.ratios) 2]) ; 
  scaleBoxes(:,3:4) = scaleBoxes(:,3:4) .* z ;
  anchors = anchorCoder(scaleBoxes, 'anchor') ;<|MERGE_RESOLUTION|>--- conflicted
+++ resolved
@@ -14,18 +14,6 @@
 if ~isempty(opts.fixed)
   y = opts.fixed ; return ;
 end
-
-% hack for parallel GPU issue
-<<<<<<< HEAD
-origType = class(x) ;
-b = gather(b) ;
-x = gather(x) ;
-fprintf('begin') ;drawnow('update') ;
-=======
-%origType = class(x) ;
-%b = gather(b) ;
-%x = gather(x) ;
->>>>>>> a5e72b34
 
 anchors = generateAnchors(opts) ;
 numAnchors = size(anchors, 1) ;
